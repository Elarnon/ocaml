/***********************************************************************/
/*                                                                     */
/*                                OCaml                                */
/*                                                                     */
/*             Damien Doligez, projet Para, INRIA Rocquencourt         */
/*                                                                     */
/*  Copyright 1996 Institut National de Recherche en Informatique et   */
/*  en Automatique.  All rights reserved.  This file is distributed    */
/*  under the terms of the GNU Library General Public License, with    */
/*  the special exception on linking described in file ../LICENSE.     */
/*                                                                     */
/***********************************************************************/

#include <limits.h>

#include "compact.h"
#include "custom.h"
#include "config.h"
#include "fail.h"
#include "finalise.h"
#include "freelist.h"
#include "gc.h"
#include "gc_ctrl.h"
#include "major_gc.h"
#include "misc.h"
#include "mlvalues.h"
#include "roots.h"
#include "weak.h"

#if defined (NATIVE_CODE) && defined (NO_NAKED_POINTERS)
#define NATIVE_CODE_AND_NO_NAKED_POINTERS
#else
#undef NATIVE_CODE_AND_NO_NAKED_POINTERS
#endif

uintnat caml_percent_free;
uintnat caml_major_heap_increment;
CAMLexport char *caml_heap_start;
char *caml_gc_sweep_hp;
int caml_gc_phase;        /* always Phase_mark, Phase_sweep, or Phase_idle */
static value *gray_vals;
static value *gray_vals_cur, *gray_vals_end;
static asize_t gray_vals_size;
static int heap_is_pure;   /* The heap is pure if the only gray objects
                              below [markhp] are also in [gray_vals]. */
uintnat caml_allocated_words;
uintnat caml_dependent_size, caml_dependent_allocated;
double caml_extra_heap_resources;
uintnat caml_fl_size_at_phase_change = 0;

extern char *caml_fl_merge;  /* Defined in freelist.c. */

static char *markhp, *chunk, *limit;

int caml_gc_subphase;     /* Subphase_{main,weak1,weak2,final} */
static value *weak_prev;

#ifdef DEBUG
static unsigned long major_gc_counter = 0;
#endif

static void realloc_gray_vals (void)
{
  value *new;

  Assert (gray_vals_cur == gray_vals_end);
  if (gray_vals_size < caml_stat_heap_size / 128){
    caml_gc_message (0x08, "Growing gray_vals to %"
                           ARCH_INTNAT_PRINTF_FORMAT "uk bytes\n",
                     (intnat) gray_vals_size * sizeof (value) / 512);
    new = (value *) realloc ((char *) gray_vals,
                             2 * gray_vals_size * sizeof (value));
    if (new == NULL){
      caml_gc_message (0x08, "No room for growing gray_vals\n", 0);
      gray_vals_cur = gray_vals;
      heap_is_pure = 0;
    }else{
      gray_vals = new;
      gray_vals_cur = gray_vals + gray_vals_size;
      gray_vals_size *= 2;
      gray_vals_end = gray_vals + gray_vals_size;
    }
  }else{
    gray_vals_cur = gray_vals + gray_vals_size / 2;
    heap_is_pure = 0;
  }
}

void caml_darken (value v, value *p /* not used */)
{
#ifdef NATIVE_CODE_AND_NO_NAKED_POINTERS
  if (Is_block (v) && Wosize_val (v) > 0) {
    /* We insist that naked pointers to outside the heap point to things that
       look like values with headers coloured black.  This isn't always
       strictly necessary but is essential in certain cases---in particular
       when the value is allocated in a read-only section.  (For the values
       where it would be safe it is a performance improvement since we avoid
       putting them on the grey list.) */
    CAMLassert (Is_in_heap (v) || Is_black_hd (Hd_val (v)));
#else
  if (Is_block (v) && Is_in_heap (v)) {
#endif
    header_t h = Hd_val (v);
    tag_t t = Tag_hd (h);
    if (t == Infix_tag){
      v -= Infix_offset_val(v);
      h = Hd_val (v);
      t = Tag_hd (h);
    }
    CAMLassert (!Is_blue_hd (h));
    if (Is_white_hd (h)){
      if (t < No_scan_tag){
        Hd_val (v) = Grayhd_hd (h);
        *gray_vals_cur++ = v;
        if (gray_vals_cur >= gray_vals_end) realloc_gray_vals ();
      }else{
        Hd_val (v) = Blackhd_hd (h);
      }
    }
  }
}

static void start_cycle (void)
{
  Assert (caml_gc_phase == Phase_idle);
  Assert (gray_vals_cur == gray_vals);
  caml_gc_message (0x01, "Starting new major GC cycle\n", 0);
  caml_darken_all_roots_start ();
  caml_gc_phase = Phase_mark;
  caml_gc_subphase = Subphase_roots;
  markhp = NULL;
#ifdef DEBUG
  ++ major_gc_counter;
  caml_heap_check ();
#endif
}

/* We may stop the slice inside values, in order to avoid large latencies
   on large arrays. In this case, [current_value] is the partially-marked
   value and [current_index] is the index of the next field to be marked.
*/
static value current_value = 0;
static mlsize_t current_index = 0;

static void mark_slice (intnat work)
{
  value *gray_vals_ptr;  /* Local copy of [gray_vals_cur] */
  value v, child;
  header_t hd, chd;
  mlsize_t size, i, start, end; /* [start] is a local copy of [current_index] */
#ifdef NATIVE_CODE_AND_NO_NAKED_POINTERS
  int marking_closure = 0;
#endif
<<<<<<< HEAD
=======
#ifdef CAML_INSTR
  int timing = 0;
  CAML_INSTR_DECLARE (tmr);
#endif
>>>>>>> 0f0fe2ee

  if (caml_major_slice_begin_hook != NULL) (*caml_major_slice_begin_hook) ();
  caml_gc_message (0x40, "Marking %ld words\n", work);
  caml_gc_message (0x40, "Subphase = %ld\n", caml_gc_subphase);
  gray_vals_ptr = gray_vals_cur;
  v = current_value;
  start = current_index;
  while (work > 0){
    if (v == 0 && gray_vals_ptr > gray_vals){
      CAMLassert (start == 0);
      v = *--gray_vals_ptr;
      CAMLassert (Is_gray_val (v));
    }
    if (v != 0){
      hd = Hd_val(v);
#ifdef NATIVE_CODE_AND_NO_NAKED_POINTERS
      marking_closure =
        (Tag_hd (hd) == Closure_tag || Tag_hd (hd) == Infix_tag);
#endif
      Assert (Is_gray_hd (hd));
      size = Wosize_hd (hd);
<<<<<<< HEAD
=======
#ifdef CAML_INSTR
      if (size > work && size > 1000){
        timing = 1;
        CAML_INSTR_ALLOC (tmr);
        CAML_INSTR_START (tmr, "");
      }
#endif
>>>>>>> 0f0fe2ee
      if (Tag_hd (hd) < No_scan_tag){
        end = (size - start < work) ? size : (start + work);
        CAMLassert (end > start);
        for (i = start; i < end; i++){
          child = Field (v, i);
#ifdef NATIVE_CODE_AND_NO_NAKED_POINTERS
          if (Is_block (child)
                && Wosize_val (child) > 0  /* Atoms never need to be marked. */
                /* Closure blocks contain code pointers at offsets that cannot
                   be reliably determined, so we always use the page table when
                   marking such values. */
                && (!marking_closure || Is_in_heap (child))) {
            /* See [caml_darken] for a description of this assertion. */
            CAMLassert (Is_in_heap (child) || Is_black_hd (Hd_val (child)));
#else
          if (Is_block (child) && Is_in_heap (child)) {
#endif
            chd = Hd_val (child);
            if (Tag_hd (chd) == Forward_tag){
              value f = Forward_val (child);
              if (Is_block (f)
                  && (!Is_in_value_area(f) || Tag_val (f) == Forward_tag
                      || Tag_val (f) == Lazy_tag || Tag_val (f) == Double_tag)){
                /* Do not short-circuit the pointer. */
              }else{
                Field (v, i) = f;
                if (Is_block (f) && Is_young (f) && !Is_young (child))
                  Add_to_ref_table (caml_ref_table, &Field (v, i));
              }
            }else if (Tag_hd(chd) == Infix_tag) {
              child -= Infix_offset_val(child);
              chd = Hd_val(child);
            }
            if (Is_white_hd (chd)){
              Hd_val (child) = Grayhd_hd (chd);
              *gray_vals_ptr++ = child;
              if (gray_vals_ptr >= gray_vals_end) {
                gray_vals_cur = gray_vals_ptr;
                realloc_gray_vals ();
                gray_vals_ptr = gray_vals_cur;
              }
            }
          }
        }
        if (end < size){
          start = end;
          work = 0;
          /* [v] doesn't change. */
          CAMLassert (Is_gray_val (v));
        }else{
          CAMLassert (end == size);
          Hd_val (v) = Blackhd_hd (hd);
          work -= Whsize_wosize(end - start);
          start = 0;
          v = 0;
        }
      }else{
        /* The block doesn't contain any pointers. */
        CAMLassert (start == 0);
        Hd_val (v) = Blackhd_hd (hd);
        work -= Whsize_wosize(size);
        v = 0;
      }
<<<<<<< HEAD
=======
#ifdef CAML_INSTR
      if (timing) CAML_INSTR_TIME(tmr, "mark_large_array");
#endif
      work -= Whsize_wosize(size);
>>>>>>> 0f0fe2ee
    }else if (markhp != NULL){
      if (markhp == limit){
        chunk = Chunk_next (chunk);
        if (chunk == NULL){
          markhp = NULL;
        }else{
          markhp = chunk;
          limit = chunk + Chunk_size (chunk);
        }
      }else{
        if (Is_gray_val (Val_hp (markhp))){
          Assert (gray_vals_ptr == gray_vals);
          CAMLassert (v == 0 && start == 0);
          v = Val_hp (markhp);
        }
        markhp += Bhsize_hp (markhp);
      }
    }else if (!heap_is_pure){
      heap_is_pure = 1;
      chunk = caml_heap_start;
      markhp = chunk;
      limit = chunk + Chunk_size (chunk);
    }else{
      switch (caml_gc_subphase){
      case Subphase_roots: {
        intnat work_done;
        gray_vals_cur = gray_vals_ptr;
        work_done = caml_darken_all_roots_slice (work);
        gray_vals_ptr = gray_vals_cur;
        if (work_done < work){
          caml_gc_subphase = Subphase_main;
        }
        work -= work_done;
      }
        break;
      case Subphase_main: {
        /* The main marking phase is over.  Start removing weak pointers to
           dead values. */
        caml_gc_subphase = Subphase_weak1;
        weak_prev = &caml_weak_list_head;
      }
        break;
      case Subphase_weak1: {
        value cur, curfield;
        mlsize_t sz, i;
        header_t hd;

        cur = *weak_prev;
        if (cur != (value) NULL){
          hd = Hd_val (cur);
          sz = Wosize_hd (hd);
          for (i = 1; i < sz; i++){
            curfield = Field (cur, i);
          weak_again:
            if (curfield != caml_weak_none
                && Is_block (curfield) && Is_in_heap_or_young (curfield)){
              if (Tag_val (curfield) == Forward_tag){
                value f = Forward_val (curfield);
                if (Is_block (f)) {
                  if (!Is_in_value_area(f) || Tag_val (f) == Forward_tag
                      || Tag_val (f) == Lazy_tag || Tag_val (f) == Double_tag){
                    /* Do not short-circuit the pointer. */
                  }else{
                    Field (cur, i) = curfield = f;
                    if (Is_block (f) && Is_young (f))
                      Add_to_ref_table (caml_weak_ref_table, &Field (cur, i));
                    goto weak_again;
                  }
                }
              }
              if (Is_white_val (curfield) && !Is_young (curfield)){
                Field (cur, i) = caml_weak_none;
              }
            }
          }
          weak_prev = &Field (cur, 0);
          work -= Whsize_hd (hd);
        }else{
          /* Subphase_weak1 is done.
             Handle finalised values and start removing dead weak arrays. */
          gray_vals_cur = gray_vals_ptr;
          caml_final_update ();
          gray_vals_ptr = gray_vals_cur;
          if (gray_vals_ptr > gray_vals){
            v = *--gray_vals_ptr;
            CAMLassert (start == 0);
          }
          caml_gc_subphase = Subphase_weak2;
          weak_prev = &caml_weak_list_head;
        }
      }
        break;
      case Subphase_weak2: {
        value cur;
        header_t hd;

        cur = *weak_prev;
        if (cur != (value) NULL){
          hd = Hd_val (cur);
          if (Color_hd (hd) == Caml_white){
            /* The whole array is dead, remove it from the list. */
            *weak_prev = Field (cur, 0);
          }else{
            weak_prev = &Field (cur, 0);
          }
          work -= 1;
        }else{
          /* Subphase_weak2 is done.  Go to Subphase_final. */
          caml_gc_subphase = Subphase_final;
        }
      }
        break;
      case Subphase_final: {
        /* Initialise the sweep phase. */
        caml_gc_sweep_hp = caml_heap_start;
        caml_fl_init_merge ();
        caml_gc_phase = Phase_sweep;
        chunk = caml_heap_start;
        caml_gc_sweep_hp = chunk;
        limit = chunk + Chunk_size (chunk);
        work = 0;
        caml_fl_size_at_phase_change = caml_fl_cur_size;
      }
        break;
      default: Assert (0);
      }
    }
  }
  gray_vals_cur = gray_vals_ptr;
<<<<<<< HEAD
  current_value = v;
  current_index = start;
=======
  if (caml_major_slice_end_hook != NULL) (*caml_major_slice_end_hook) ();
>>>>>>> 0f0fe2ee
}

static void sweep_slice (intnat work)
{
  char *hp;
  header_t hd;

  if (caml_major_slice_begin_hook != NULL) (*caml_major_slice_begin_hook) ();
  caml_gc_message (0x40, "Sweeping %ld words\n", work);
  while (work > 0){
    if (caml_gc_sweep_hp < limit){
      hp = caml_gc_sweep_hp;
      hd = Hd_hp (hp);
      work -= Whsize_hd (hd);
      caml_gc_sweep_hp += Bhsize_hd (hd);
      switch (Color_hd (hd)){
      case Caml_white:
        if (Tag_hd (hd) == Custom_tag){
          void (*final_fun)(value) = Custom_ops_val(Val_hp(hp))->finalize;
          if (final_fun != NULL) final_fun(Val_hp(hp));
        }
        caml_gc_sweep_hp = caml_fl_merge_block (Bp_hp (hp));
        break;
      case Caml_blue:
        /* Only the blocks of the free-list are blue.  See [freelist.c]. */
        caml_fl_merge = Bp_hp (hp);
        break;
      default:          /* gray or black */
        Assert (Color_hd (hd) == Caml_black);
        Hd_hp (hp) = Whitehd_hd (hd);
        break;
      }
      Assert (caml_gc_sweep_hp <= limit);
    }else{
      chunk = Chunk_next (chunk);
      if (chunk == NULL){
        /* Sweeping is done. */
        ++ caml_stat_major_collections;
        work = 0;
        caml_gc_phase = Phase_idle;
      }else{
        caml_gc_sweep_hp = chunk;
        limit = chunk + Chunk_size (chunk);
      }
    }
  }
  if (caml_major_slice_end_hook != NULL) (*caml_major_slice_end_hook) ();
}

#ifdef CAML_INSTR
static char *mark_slice_name[] = {
  /* 0 */ NULL,
  /* 1 */ NULL,
  /* 2 */ NULL,
  /* 3 */ NULL,
  /* 4 */ NULL,
  /* 5 */ NULL,
  /* 6 */ NULL,
  /* 7 */ NULL,
  /* 8 */ NULL,
  /* 9 */ NULL,
  /* 10 */ "major/mark_roots",
  /* 11 */ "major/mark_main",
  /* 12 */ "major/mark_weak1",
  /* 13 */ "major/mark_weak2",
  /* 14 */ "major/mark_final",
};
#endif

/* The main entry point for the GC.  Called after each minor GC.
   [howmuch] is the amount of work to do, 0 to let the GC compute it.
   Return the computed amount of work to do.
 */
intnat caml_major_collection_slice (intnat howmuch)
{
  double p, dp;
  intnat computed_work;
  /*
     Free memory at the start of the GC cycle (garbage + free list) (assumed):
                 FM = caml_stat_heap_size * caml_percent_free
                      / (100 + caml_percent_free)

     Assuming steady state and enforcing a constant allocation rate, then
     FM is divided in 2/3 for garbage and 1/3 for free list.
                 G = 2 * FM / 3
     G is also the amount of memory that will be used during this cycle
     (still assuming steady state).

     Proportion of G consumed since the previous slice:
                 PH = caml_allocated_words / G
                    = caml_allocated_words * 3 * (100 + caml_percent_free)
                      / (2 * caml_stat_heap_size * caml_percent_free)
     Proportion of extra-heap resources consumed since the previous slice:
                 PE = caml_extra_heap_resources
     Proportion of total work to do in this slice:
                 P  = max (PH, PE)
     Amount of marking work for the GC cycle:
                 MW = caml_stat_heap_size * 100 / (100 + caml_percent_free)
                      + caml_incremental_roots_count
     Amount of sweeping work for the GC cycle:
                 SW = caml_stat_heap_size

     In order to finish marking with a non-empty free list, we will
     use 40% of the time for marking, and 60% for sweeping.

     If TW is the total work for this cycle,
                 MW = 40/100 * TW
                 SW = 60/100 * TW

     Amount of work to do for this slice:
                 W  = P * TW

     Amount of marking work for a marking slice:
                 MS = P * MW / (40/100)
                 MS = P * (caml_stat_heap_size * 250 / (100 + caml_percent_free)
                           + 2.5 * caml_incremental_roots_count)
     Amount of sweeping work for a sweeping slice:
                 SS = P * SW / (60/100)
                 SS = P * caml_stat_heap_size * 5 / 3

     This slice will either mark MS words or sweep SS words.
  */

  CAML_INSTR_SETUP (tmr, "major");

  if (caml_gc_phase == Phase_idle){
    start_cycle ();
<<<<<<< HEAD
    CAML_TIMER_TIME (tmr, "major/roots");
    computed_work = 0;
    goto finished;
=======
    CAML_INSTR_TIME (tmr, "major/roots");
>>>>>>> 0f0fe2ee
  }

  p = (double) caml_allocated_words * 3.0 * (100 + caml_percent_free)
      / Wsize_bsize (caml_stat_heap_size) / caml_percent_free / 2.0;
  if (caml_dependent_size > 0){
    dp = (double) caml_dependent_allocated * (100 + caml_percent_free)
         / caml_dependent_size / caml_percent_free;
  }else{
    dp = 0.0;
  }
  if (p < dp) p = dp;
  if (p < caml_extra_heap_resources) p = caml_extra_heap_resources;
  CAML_INSTR_INT ("major/work/extra",
                  (uintnat) (caml_extra_heap_resources * 1000000));

  caml_gc_message (0x40, "allocated_words = %"
                         ARCH_INTNAT_PRINTF_FORMAT "u\n",
                   caml_allocated_words);
  caml_gc_message (0x40, "extra_heap_resources = %"
                         ARCH_INTNAT_PRINTF_FORMAT "uu\n",
                   (uintnat) (caml_extra_heap_resources * 1000000));
  caml_gc_message (0x40, "amount of work to do = %"
                         ARCH_INTNAT_PRINTF_FORMAT "uu\n",
                   (uintnat) (p * 1000000));

  if (caml_gc_phase == Phase_mark){
    computed_work = (intnat) (p * (Wsize_bsize (caml_stat_heap_size) * 250
                                   / (100 + caml_percent_free)
                                   + caml_incremental_roots_count));
  }else{
    computed_work = (intnat) (p * Wsize_bsize (caml_stat_heap_size) * 5 / 3);
  }
  caml_gc_message (0x40, "ordered work = %ld words\n", howmuch);
  caml_gc_message (0x40, "computed work = %ld words\n", computed_work);
  if (howmuch == 0) howmuch = computed_work;
  if (caml_gc_phase == Phase_mark){
    CAML_INSTR_INT ("major/work/mark", howmuch);
    mark_slice (howmuch);
    CAML_INSTR_TIME (tmr, mark_slice_name[caml_gc_subphase]);
    caml_gc_message (0x02, "!", 0);
  }else{
    Assert (caml_gc_phase == Phase_sweep);
    CAML_INSTR_INT ("major/work/sweep", howmuch);
    sweep_slice (howmuch);
    CAML_INSTR_TIME (tmr, "major/sweep");
    caml_gc_message (0x02, "$", 0);
  }

  if (caml_gc_phase == Phase_idle){
    caml_compact_heap_maybe ();
    CAML_INSTR_TIME (tmr, "major/check_and_compact");
  }

 finished:
  caml_stat_major_words += caml_allocated_words;
  caml_allocated_words = 0;
  caml_dependent_allocated = 0;
  caml_extra_heap_resources = 0.0;
  return computed_work;
}

/* This does not call [caml_compact_heap_maybe] because the estimations of
   free and live memory are only valid for a cycle done incrementally.
   Besides, this function itself is called by [caml_compact_heap_maybe].
*/
void caml_finish_major_cycle (void)
{
  if (caml_gc_phase == Phase_idle) start_cycle ();
  while (caml_gc_phase == Phase_mark) mark_slice (LONG_MAX);
  Assert (caml_gc_phase == Phase_sweep);
  while (caml_gc_phase == Phase_sweep) sweep_slice (LONG_MAX);
  Assert (caml_gc_phase == Phase_idle);
  caml_stat_major_words += caml_allocated_words;
  caml_allocated_words = 0;
}

/* Make sure the request is at least Heap_chunk_min and round it up
   to a multiple of the page size.
*/
static asize_t clip_heap_chunk_size (asize_t request)
{
  if (request < Bsize_wsize (Heap_chunk_min)){
    request = Bsize_wsize (Heap_chunk_min);
  }
  return ((request + Page_size - 1) >> Page_log) << Page_log;
}

/* Compute the heap increment, make sure the request is at least that big,
   then call clip_heap_chunk_size, then make sure the result is >= request.
*/
asize_t caml_round_heap_chunk_size (asize_t request)
{
  asize_t result = request;
  uintnat incr;

  /* Compute the heap increment as a byte size. */
  if (caml_major_heap_increment > 1000){
    incr = Bsize_wsize (caml_major_heap_increment);
  }else{
    incr = caml_stat_heap_size / 100 * caml_major_heap_increment;
  }

  if (result < incr){
    result = incr;
  }
  result = clip_heap_chunk_size (result);

  if (result < request){
    caml_raise_out_of_memory ();
    return 0; /* not reached */
  }
  return result;
}

void caml_init_major_heap (asize_t heap_size)
{
  caml_stat_heap_size = clip_heap_chunk_size (heap_size);
  caml_stat_top_heap_size = caml_stat_heap_size;
  Assert (caml_stat_heap_size % Page_size == 0);
  caml_heap_start = (char *) caml_alloc_for_heap (caml_stat_heap_size);
  if (caml_heap_start == NULL)
    caml_fatal_error ("Fatal error: not enough memory for the initial heap.\n");
  Chunk_next (caml_heap_start) = NULL;
  caml_stat_heap_chunks = 1;

  if (caml_page_table_add(In_heap, caml_heap_start,
                          caml_heap_start + caml_stat_heap_size) != 0) {
    caml_fatal_error ("Fatal error: not enough memory "
                      "for the initial page table.\n");
  }

  caml_fl_init_merge ();
  caml_make_free_blocks ((value *) caml_heap_start,
                         Wsize_bsize (caml_stat_heap_size), 1, Caml_white);
  caml_gc_phase = Phase_idle;
  gray_vals_size = 2048;
  gray_vals = (value *) malloc (gray_vals_size * sizeof (value));
  if (gray_vals == NULL)
    caml_fatal_error ("Fatal error: not enough memory for the gray cache.\n");
  gray_vals_cur = gray_vals;
  gray_vals_end = gray_vals + gray_vals_size;
  heap_is_pure = 1;
  caml_allocated_words = 0;
  caml_extra_heap_resources = 0.0;
}<|MERGE_RESOLUTION|>--- conflicted
+++ resolved
@@ -151,13 +151,6 @@
 #ifdef NATIVE_CODE_AND_NO_NAKED_POINTERS
   int marking_closure = 0;
 #endif
-<<<<<<< HEAD
-=======
-#ifdef CAML_INSTR
-  int timing = 0;
-  CAML_INSTR_DECLARE (tmr);
-#endif
->>>>>>> 0f0fe2ee
 
   if (caml_major_slice_begin_hook != NULL) (*caml_major_slice_begin_hook) ();
   caml_gc_message (0x40, "Marking %ld words\n", work);
@@ -179,16 +172,6 @@
 #endif
       Assert (Is_gray_hd (hd));
       size = Wosize_hd (hd);
-<<<<<<< HEAD
-=======
-#ifdef CAML_INSTR
-      if (size > work && size > 1000){
-        timing = 1;
-        CAML_INSTR_ALLOC (tmr);
-        CAML_INSTR_START (tmr, "");
-      }
-#endif
->>>>>>> 0f0fe2ee
       if (Tag_hd (hd) < No_scan_tag){
         end = (size - start < work) ? size : (start + work);
         CAMLassert (end > start);
@@ -252,13 +235,6 @@
         work -= Whsize_wosize(size);
         v = 0;
       }
-<<<<<<< HEAD
-=======
-#ifdef CAML_INSTR
-      if (timing) CAML_INSTR_TIME(tmr, "mark_large_array");
-#endif
-      work -= Whsize_wosize(size);
->>>>>>> 0f0fe2ee
     }else if (markhp != NULL){
       if (markhp == limit){
         chunk = Chunk_next (chunk);
@@ -388,12 +364,9 @@
     }
   }
   gray_vals_cur = gray_vals_ptr;
-<<<<<<< HEAD
   current_value = v;
   current_index = start;
-=======
   if (caml_major_slice_end_hook != NULL) (*caml_major_slice_end_hook) ();
->>>>>>> 0f0fe2ee
 }
 
 static void sweep_slice (intnat work)
@@ -521,13 +494,9 @@
 
   if (caml_gc_phase == Phase_idle){
     start_cycle ();
-<<<<<<< HEAD
-    CAML_TIMER_TIME (tmr, "major/roots");
+    CAML_INSTR_TIME (tmr, "major/roots");
     computed_work = 0;
     goto finished;
-=======
-    CAML_INSTR_TIME (tmr, "major/roots");
->>>>>>> 0f0fe2ee
   }
 
   p = (double) caml_allocated_words * 3.0 * (100 + caml_percent_free)
