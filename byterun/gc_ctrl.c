--- conflicted
+++ resolved
@@ -259,11 +259,7 @@
   CAML_TIMER_SETUP (tmr, "");
   Assert (v == Val_unit);
   result = heap_stats (1);
-<<<<<<< HEAD
-  CAML_TIMER_TIME (tmr, "gc_stat");
-=======
   CAML_TIMER_TIME (tmr, "explicit/gc_stat");
->>>>>>> f3372850
   return result;
 }
 
