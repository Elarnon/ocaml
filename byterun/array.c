--- conflicted
+++ resolved
@@ -185,14 +185,9 @@
       for (i = 0; i < size; i++) Field(res, i) = init;
     }
     else if (Is_block(init) && Is_young(init)) {
-<<<<<<< HEAD
-      CAML_TIMER_SETUP (tmr, "force_minor/make_vect");
+      CAML_INSTR_EVENT ("force_minor/make_vect");
       caml_request_minor_gc ();
       caml_gc_dispatch ();
-=======
-      CAML_INSTR_EVENT ("force_minor/make_vect");
-      caml_minor_collection();
->>>>>>> 0f0fe2ee
       res = caml_alloc_shr(size, 0);
       for (i = 0; i < size; i++) Field(res, i) = init;
       res = caml_check_urgent_gc (res);
